--- conflicted
+++ resolved
@@ -232,16 +232,6 @@
         finally:
             self._initialized = True
 
-<<<<<<< HEAD
-    async def _run_async(self) -> tuple[Sequence[Any], dict[str, Any]]:
-        from marimo._runtime.context.types import ExecutionContext
-
-        # TODO: We'll maybe expose this in the future
-        if self._unparsable:
-            raise UnparsableError(
-                "This app can't be run because it has unparsable cells."
-            )
-=======
     def _outputs_and_defs(
         self, outputs: dict[CellId_t, Any], glbls: dict[str, Any]
     ) -> tuple[Sequence[Any], dict[str, Any]]:
@@ -258,9 +248,10 @@
             #   x = 0
             {name: glbls[name] for name in self._defs if name in glbls},
         )
->>>>>>> ca3fcc24
 
     def _run_sync(self) -> tuple[Sequence[Any], dict[str, Any]]:
+        from marimo._runtime.context.types import ExecutionContext
+
         # No need to provide `file`, `input_override` here, since this
         # function is only called when running as a script
         with patch_main_module_context() as module:
@@ -270,10 +261,15 @@
             for cid in self._execution_order:
                 cell = self._cell_manager.cell_data_at(cid).cell
                 if cell is not None:
+                    self._execution_context = ExecutionContext(
+                        cell_id=cid, setting_element_value=False
+                    )
                     outputs[cid] = execute_cell(cell._cell, glbls)
             return self._outputs_and_defs(outputs, glbls)
 
     async def _run_async(self) -> tuple[Sequence[Any], dict[str, Any]]:
+        from marimo._runtime.context.types import ExecutionContext
+
         # No need to provide `file`, `input_override` here, since this
         # function is only called when running as a script
         with patch_main_module_context() as module:
@@ -297,6 +293,24 @@
         )
         from marimo._runtime.context.types import runtime_context_installed
 
+        if self._unparsable:
+            raise UnparsableError(
+                "This app can't be run because it has unparsable cells."
+            )
+        self._maybe_initialize()
+
+        is_async = False
+        for cell in self._cell_manager.cells():
+            if cell is None:
+                raise RuntimeError(
+                    "Unparsable cell encountered. This is a bug in marimo, "
+                    "please raise an issue."
+                )
+
+            if cell._is_coroutine():
+                is_async = True
+                break
+
         installed_script_context = False
         try:
             if not runtime_context_installed():
@@ -305,7 +319,6 @@
                 )
                 installed_script_context = True
 
-<<<<<<< HEAD
             # formatters aren't automatically registered when running as a
             # script
             from marimo._output.formatters.formatters import (
@@ -316,34 +329,13 @@
             if not FORMATTERS:
                 register_formatters()
 
-            return asyncio.run(self._run_async())
+            if is_async:
+                return asyncio.run(self._run_async())
+            else:
+                return self._run_sync()
         finally:
             if installed_script_context:
                 teardown_context()
-=======
-        if self._unparsable:
-            raise UnparsableError(
-                "This app can't be run because it has unparsable cells."
-            )
-
-        self._maybe_initialize()
-        is_async = False
-        for cell in self._cell_manager.cells():
-            if cell is None:
-                raise RuntimeError(
-                    "Unparsable cell encountered. This is a bug in marimo, "
-                    "please raise an issue."
-                )
-
-            if cell._is_coroutine():
-                is_async = True
-                break
-
-        if is_async:
-            return asyncio.run(self._run_async())
-        else:
-            return self._run_sync()
->>>>>>> ca3fcc24
 
     async def _run_cell_async(
         self, cell: Cell, kwargs: dict[str, Any]
